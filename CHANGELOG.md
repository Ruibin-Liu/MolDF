<<<<<<< HEAD
# MolDf v0.7.0

To install this version

```
pip install moldf
```

## Rename

The repo is renamed as 'MolDF' and `pdbx2df` in code is changed to `moldf`.

The last `pdbx2df` version will be `0.6.7` and it will 'redirect' to this new package.

## Fixes

- Fixed the problem that `PDBDataFrame` `.atoms` failed for `PDBx` DataFrame.

## Docs

- Update docs for renaming.
=======
# pdbx2df v0.6.7

Last version under the name **pdbx2df**. Now it is renamed as **MolDF**.

Future installation by `pip install pdbx2df` will install `moldf` as well.

## Fixes

- Fixed the problem that `PDBDataFrame` `.atoms` failed for `PDBx` DataFrame.
>>>>>>> 5efcec2c
<|MERGE_RESOLUTION|>--- conflicted
+++ resolved
@@ -1,26 +1,3 @@
-<<<<<<< HEAD
-# MolDf v0.7.0
-
-To install this version
-
-```
-pip install moldf
-```
-
-## Rename
-
-The repo is renamed as 'MolDF' and `pdbx2df` in code is changed to `moldf`.
-
-The last `pdbx2df` version will be `0.6.7` and it will 'redirect' to this new package.
-
-## Fixes
-
-- Fixed the problem that `PDBDataFrame` `.atoms` failed for `PDBx` DataFrame.
-
-## Docs
-
-- Update docs for renaming.
-=======
 # pdbx2df v0.6.7
 
 Last version under the name **pdbx2df**. Now it is renamed as **MolDF**.
@@ -30,4 +7,7 @@
 ## Fixes
 
 - Fixed the problem that `PDBDataFrame` `.atoms` failed for `PDBx` DataFrame.
->>>>>>> 5efcec2c
+
+## Docs
+
+- Update docs for renaming.